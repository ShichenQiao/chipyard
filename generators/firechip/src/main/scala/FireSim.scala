--- conflicted
+++ resolved
@@ -40,14 +40,9 @@
     // if that Mixin trait is present in the target's class instance
     //
     // Apply each partial function to each DUT instance
-<<<<<<< HEAD
-    for (target <- targets) {
-      p(IOBinders).values.map(fn => fn(clock, reset.asBool, false.B, target))
-      NodeIdx.increment()
-=======
     for ((target) <- targets) {
       p(IOBinders).values.map(_(target))
->>>>>>> b9aa6f8c
+      NodeIdx.increment()
     }
   }
 }