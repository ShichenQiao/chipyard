// See LICENSE for license details.
// Based on Rocket Chip's stage implementation

package chipyard.stage.phases

import scala.util.Try
import scala.collection.mutable

import chipsalliance.rocketchip.config.Parameters
import chisel3.stage.phases.Elaborate
import firrtl.AnnotationSeq
import firrtl.annotations.{Annotation, NoTargetAnnotation}
import firrtl.options.{Phase, PreservesAll, Dependency}
import firrtl.options.Viewer.view
import freechips.rocketchip.stage.RocketChipOptions
import freechips.rocketchip.stage.phases.{RocketTestSuiteAnnotation}
import freechips.rocketchip.system.{RocketTestSuite, TestGeneration}
import freechips.rocketchip.util.HasRocketChipStageUtils
import freechips.rocketchip.tile.XLen

import chipyard.{TestSuiteHelper, CoreManager}

class AddDefaultTests extends Phase with PreservesAll[Phase] with HasRocketChipStageUtils {
  // Make sure we run both after RocketChip's version of this phase, and Rocket Chip's annotation emission phase
  // because the RocketTestSuiteAnnotation is not serializable (but is not marked as such). 
  override val prerequisites = Seq(
    Dependency[freechips.rocketchip.stage.phases.GenerateFirrtlAnnos],
    Dependency[freechips.rocketchip.stage.phases.AddDefaultTests])
  override val dependents = Seq(Dependency[freechips.rocketchip.stage.phases.GenerateTestSuiteMakefrags])

  private def addTestSuiteAnnotations(implicit p: Parameters): Seq[Annotation] = {
    val annotations = mutable.ArrayBuffer[Annotation]()
    val suiteHelper = new TestSuiteHelper
<<<<<<< HEAD
    suiteHelper.addRocketTestSuites
    suiteHelper.addBoomTestSuites
    CoreManager.cores map (core => suiteHelper.addThirdPartyTestSuites(core.tileParamsLookup))
=======
    // Use Xlen as a proxy for detecting if we are a processor-like target
    // The underlying test suites expect this field to be defined
    if (p.lift(XLen).nonEmpty) {
      suiteHelper.addRocketTestSuites
      suiteHelper.addBoomTestSuites
      suiteHelper.addArianeTestSuites
    }
>>>>>>> b3d4b1b1

    // if hwacha parameter exists then generate its tests
    // TODO: find a more elegant way to do this. either through
    // trying to disambiguate BuildRoCC, having a AccelParamsKey,
    // or having the Accelerator/Tile add its own tests
    import hwacha.HwachaTestSuites._
    if (Try(p(hwacha.HwachaNLanes)).getOrElse(0) > 0) {
      suiteHelper.addSuites(rv64uv.map(_("p")))
      suiteHelper.addSuites(rv64uv.map(_("vp")))
      suiteHelper.addSuite(rv64sv("p"))
      suiteHelper.addSuite(hwachaBmarks)
      annotations += CustomMakefragSnippet(
        "SRC_EXTENSION = $(base_dir)/hwacha/$(src_path)/*.scala" + "\nDISASM_EXTENSION = --extension=hwacha")
    }
    RocketTestSuiteAnnotation(suiteHelper.suites.values.toSeq) +: annotations
  }


  override def transform(annotations: AnnotationSeq): AnnotationSeq = {
    val (testSuiteAnnos, oAnnos) = annotations.partition {
      case RocketTestSuiteAnnotation(_)  => true
      case o => false
    }
    implicit val p = getConfig(view[RocketChipOptions](annotations).configNames.get).toInstance
    addTestSuiteAnnotations ++ oAnnos
  }
}<|MERGE_RESOLUTION|>--- conflicted
+++ resolved
@@ -31,19 +31,13 @@
   private def addTestSuiteAnnotations(implicit p: Parameters): Seq[Annotation] = {
     val annotations = mutable.ArrayBuffer[Annotation]()
     val suiteHelper = new TestSuiteHelper
-<<<<<<< HEAD
-    suiteHelper.addRocketTestSuites
-    suiteHelper.addBoomTestSuites
-    CoreManager.cores map (core => suiteHelper.addThirdPartyTestSuites(core.tileParamsLookup))
-=======
     // Use Xlen as a proxy for detecting if we are a processor-like target
     // The underlying test suites expect this field to be defined
     if (p.lift(XLen).nonEmpty) {
       suiteHelper.addRocketTestSuites
       suiteHelper.addBoomTestSuites
-      suiteHelper.addArianeTestSuites
+      CoreManager.cores map (core => suiteHelper.addThirdPartyTestSuites(core.tileParamsLookup))
     }
->>>>>>> b3d4b1b1
 
     // if hwacha parameter exists then generate its tests
     // TODO: find a more elegant way to do this. either through
