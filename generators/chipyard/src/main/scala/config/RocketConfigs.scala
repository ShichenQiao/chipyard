--- conflicted
+++ resolved
@@ -11,19 +11,7 @@
   new chipyard.config.AbstractConfig)
 
 class HwachaRocketConfig extends Config(
-<<<<<<< HEAD
-=======
-  new chipyard.iobinders.WithUARTAdapter ++
-  new chipyard.iobinders.WithTieOffInterrupts ++
-  new chipyard.iobinders.WithBlackBoxSimMem ++
-  new chipyard.iobinders.WithTiedOffDebug ++
-  new chipyard.iobinders.WithSimSerial ++
-  new testchipip.WithTSI ++
-  new chipyard.config.WithBootROM ++
-  new chipyard.config.WithUART ++
-  new chipyard.config.WithL2TLBs(1024) ++
   new chipyard.config.WithHwachaTest ++
->>>>>>> 84620e02
   new hwacha.DefaultHwachaConfig ++                        // use Hwacha vector accelerator
   new freechips.rocketchip.subsystem.WithNBigCores(1) ++
   new chipyard.config.AbstractConfig)
