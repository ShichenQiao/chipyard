--- conflicted
+++ resolved
@@ -133,7 +133,6 @@
   }
 })
 
-<<<<<<< HEAD
 class WithRocketICacheScratchpad extends Config((site, here, up) => {
   case RocketTilesKey => up(RocketTilesKey, site) map { r =>
     r.copy(icache = r.icache.map(_.copy(itimAddr = Some(0x100000 + r.hartId * 0x10000))))
@@ -145,7 +144,7 @@
     r.copy(dcache = r.dcache.map(_.copy(nSets = 32, nWays = 1, scratch = Some(0x200000 + r.hartId * 0x10000))))
   }
 })
-=======
+
 class WithHwachaTest extends Config((site, here, up) => {
   case TestSuitesKey => (tileParams: Seq[TileParams], suiteHelper: TestSuiteHelper, p: Parameters) => {
     up(TestSuitesKey).apply(tileParams, suiteHelper, p)
@@ -156,5 +155,4 @@
     suiteHelper.addSuite(hwachaBmarks)
     "SRC_EXTENSION = $(base_dir)/hwacha/$(src_path)/*.scala" + "\nDISASM_EXTENSION = --extension=hwacha"
   }
-})
->>>>>>> 84620e02
+})