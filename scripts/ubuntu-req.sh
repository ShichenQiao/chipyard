--- conflicted
+++ resolved
@@ -12,11 +12,7 @@
 sudo apt-get install -y texinfo gengetopt
 sudo apt-get install -y libexpat1-dev libusb-dev libncurses5-dev cmake
 # deps for poky
-<<<<<<< HEAD
-sudo apt-get install -y python3.6 patch diffstat texi2html texinfo subversion chrpath wget
-=======
-sudo apt-get install -y python3.8 patch diffstat texi2html texinfo subversion chrpath git wget
->>>>>>> 25f85ffa
+sudo apt-get install -y python3.8 patch diffstat texi2html texinfo subversion chrpath wget
 # deps for qemu
 sudo apt-get install -y libgtk-3-dev gettext
 # deps for firemarshal
