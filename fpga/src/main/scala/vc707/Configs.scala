--- conflicted
+++ resolved
@@ -46,10 +46,7 @@
   new chipyard.config.WithSystemBusFrequency(50.0) ++
   new chipyard.config.WithPeripheryBusFrequency(50.0) ++
   new chipyard.config.WithControlBusFrequency(50.0) ++
-<<<<<<< HEAD
-=======
   new chipyard.config.WithFrontBusFrequency(50.0) ++
->>>>>>> a1817906
 
   new chipyard.harness.WithHarnessBinderClockFreqMHz(50) ++
   new WithFPGAFrequency(50) ++ // default 50MHz freq
@@ -79,17 +76,11 @@
 )
 
 class WithFPGAFrequency(fMHz: Double) extends Config (
-<<<<<<< HEAD
-  new chipyard.config.WithPeripheryBusFrequency(fMHz) ++ // assumes using PBUS as default freq.
-  new chipyard.config.WithControlBusFrequency(fMHz) ++
-  new chipyard.config.WithMemoryBusFrequency(fMHz)
-=======
   new chipyard.config.WithPeripheryBusFrequency(fMHz) ++
   new chipyard.config.WithMemoryBusFrequency(fMHz) ++
   new chipyard.config.WithSystemBusFrequency(fMHz) ++
   new chipyard.config.WithControlBusFrequency(fMHz) ++
   new chipyard.config.WithFrontBusFrequency(fMHz)
->>>>>>> a1817906
 )
 
 class WithFPGAFreq25MHz extends WithFPGAFrequency(25)
